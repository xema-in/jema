{
    "name": "jema",
<<<<<<< HEAD
    "version": "0.0.37",
=======
    "version": "0.0.30",
>>>>>>> 4a8b880f
    "description": "Xema Js Agent Library",
    "author": {
        "name": "Sreenivasa Reddy Inukollu",
        "email": "vasu@xema.in"
    },
    "dependencies": {
        "@microsoft/signalr": "^3.1.5",
        "axios": "^0.21.1",
        "rxios": "^2.0.0",
        "rxjs": "^6.5.5"
    },
    "devDependencies": {
        "ts-loader": "^8.0.11",
        "typescript": "^3.2.4",
        "webpack": "^5.4.0",
        "webpack-cli": "^4.2.0"
    },
    "scripts": {
        "tsc": "tsc",
        "webpack": "webpack"
    },
    "files": [
        "lib/**/*",
        "dist/**/*"
    ],
    "main": "lib/index",
    "types": "lib/index",
    "license": "UNLICENSED"
}<|MERGE_RESOLUTION|>--- conflicted
+++ resolved
@@ -1,10 +1,6 @@
 {
     "name": "jema",
-<<<<<<< HEAD
     "version": "0.0.37",
-=======
-    "version": "0.0.30",
->>>>>>> 4a8b880f
     "description": "Xema Js Agent Library",
     "author": {
         "name": "Sreenivasa Reddy Inukollu",
